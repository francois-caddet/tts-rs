/*!
 * a Text-To-Speech (TTS) library providing high-level interfaces to a variety of backends.
 * Currently supported backends are:
 * * Windows
 *   * Screen readers/SAPI via Tolk
 *   * WinRT
 * * Linux via [Speech Dispatcher](https://freebsoft.org/speechd)
 * * MacOS
 *   * AppKit on MacOS 10.13 and below
 *   * AVFoundation on MacOS 10.14 and above, and iOS
 * * WebAssembly
 */

use std::boxed::Box;
use std::collections::HashMap;
#[cfg(target_os = "macos")]
use std::ffi::CStr;
use std::sync::Mutex;

#[cfg(any(target_os = "macos", target_os = "ios"))]
use cocoa_foundation::base::id;
use lazy_static::lazy_static;
#[cfg(target_os = "macos")]
use libc::c_char;
#[cfg(target_os = "macos")]
use objc::{class, msg_send, sel, sel_impl};
use thiserror::Error;
#[cfg(target_arch = "wasm32")]
use web_sys::SpeechSynthesisUtterance;

#[cfg(windows)]
use tts_winrt_bindings::windows::media::playback::MediaPlaybackItem;

mod backends;

pub enum Backends {
    #[cfg(target_os = "linux")]
    SpeechDispatcher,
    #[cfg(target_arch = "wasm32")]
    Web,
    #[cfg(windows)]
    Tolk,
    #[cfg(windows)]
    WinRT,
    #[cfg(target_os = "macos")]
    AppKit,
    #[cfg(any(target_os = "macos", target_os = "ios"))]
    AvFoundation,
}

#[derive(Clone, Copy, Debug, Eq, Hash, PartialEq)]
pub enum BackendId {
    #[cfg(target_os = "linux")]
    SpeechDispatcher(u64),
    #[cfg(target_arch = "wasm32")]
    Web(u64),
    #[cfg(windows)]
    WinRT(u64),
    #[cfg(any(target_os = "macos", target_os = "ios"))]
    AvFoundation(u64),
}

#[derive(Clone, Debug, PartialEq)]
pub enum UtteranceId {
    #[cfg(target_os = "linux")]
    SpeechDispatcher(u64),
    #[cfg(target_arch = "wasm32")]
    Web(SpeechSynthesisUtterance),
    #[cfg(windows)]
    WinRT(MediaPlaybackItem),
    #[cfg(any(target_os = "macos", target_os = "ios"))]
    AvFoundation(id),
}

pub struct Features {
    pub stop: bool,
    pub rate: bool,
    pub pitch: bool,
    pub volume: bool,
    pub is_speaking: bool,
<<<<<<< HEAD
    pub voices: bool,
=======
    pub utterance_callbacks: bool,
>>>>>>> ace5d2fd
}

impl Default for Features {
    fn default() -> Self {
        Self {
            stop: false,
            rate: false,
            pitch: false,
            volume: false,
            is_speaking: false,
<<<<<<< HEAD
            voices: false,
=======
            utterance_callbacks: false,
>>>>>>> ace5d2fd
        }
    }
}

#[derive(Debug, Error)]
pub enum Error {
    #[error("IO error: {0}")]
    IO(#[from] std::io::Error),
    #[error("Value not received")]
    NoneError,
    #[cfg(target_arch = "wasm32")]
    #[error("JavaScript error: [0])]")]
    JavaScriptError(wasm_bindgen::JsValue),
    #[cfg(windows)]
    #[error("WinRT error")]
    WinRT(winrt::Error),
    #[error("Unsupported feature")]
    UnsupportedFeature,
    #[error("Out of range")]
    OutOfRange,
}

pub trait Backend {
    fn id(&self) -> Option<BackendId>;
    fn supported_features(&self) -> Features;
    fn speak(&mut self, text: &str, interrupt: bool) -> Result<Option<UtteranceId>, Error>;
    fn stop(&mut self) -> Result<(), Error>;
    fn min_rate(&self) -> f32;
    fn max_rate(&self) -> f32;
    fn normal_rate(&self) -> f32;
    fn get_rate(&self) -> Result<f32, Error>;
    fn set_rate(&mut self, rate: f32) -> Result<(), Error>;
    fn min_pitch(&self) -> f32;
    fn max_pitch(&self) -> f32;
    fn normal_pitch(&self) -> f32;
    fn get_pitch(&self) -> Result<f32, Error>;
    fn set_pitch(&mut self, pitch: f32) -> Result<(), Error>;
    fn min_volume(&self) -> f32;
    fn max_volume(&self) -> f32;
    fn normal_volume(&self) -> f32;
    fn get_volume(&self) -> Result<f32, Error>;
    fn set_volume(&mut self, volume: f32) -> Result<(), Error>;
    fn is_speaking(&self) -> Result<bool, Error>;
    fn voice(&self) -> Result<String, Error>;
    fn list_voices(&self) -> Vec<String>;
    fn set_voice(&mut self, voice: &str) -> Result<(),Error>;
}

#[derive(Default)]
struct Callbacks {
    utterance_begin: Option<Box<dyn FnMut(UtteranceId)>>,
    utterance_end: Option<Box<dyn FnMut(UtteranceId)>>,
}

unsafe impl Send for Callbacks {}

unsafe impl Sync for Callbacks {}

lazy_static! {
    static ref CALLBACKS: Mutex<HashMap<BackendId, Callbacks>> = {
        let m: HashMap<BackendId, Callbacks> = HashMap::new();
        Mutex::new(m)
    };
}

pub struct TTS(Box<dyn Backend>);

unsafe impl std::marker::Send for TTS {}

unsafe impl std::marker::Sync for TTS {}

impl TTS {
    /**
     * Create a new `TTS` instance with the specified backend.
     */
    pub fn new(backend: Backends) -> Result<TTS, Error> {
        let backend = match backend {
            #[cfg(target_os = "linux")]
            Backends::SpeechDispatcher => Ok(TTS(Box::new(backends::SpeechDispatcher::new()))),
            #[cfg(target_arch = "wasm32")]
            Backends::Web => {
                let tts = backends::Web::new()?;
                Ok(TTS(Box::new(tts)))
            }
            #[cfg(windows)]
            Backends::Tolk => {
                let tts = backends::Tolk::new();
                if let Some(tts) = tts {
                    Ok(TTS(Box::new(tts)))
                } else {
                    Err(Error::NoneError)
                }
            }
            #[cfg(windows)]
            Backends::WinRT => {
                let tts = backends::winrt::WinRT::new()?;
                Ok(TTS(Box::new(tts)))
            }
            #[cfg(target_os = "macos")]
            Backends::AppKit => Ok(TTS(Box::new(backends::AppKit::new()))),
            #[cfg(any(target_os = "macos", target_os = "ios"))]
            Backends::AvFoundation => Ok(TTS(Box::new(backends::AvFoundation::new()))),
        };
        if backend.is_ok() {
            let backend = backend.unwrap();
            if let Some(id) = backend.0.id() {
                let mut callbacks = CALLBACKS.lock().unwrap();
                callbacks.insert(id, Callbacks::default());
            }
            Ok(backend)
        } else {
            backend
        }
    }

    pub fn default() -> Result<TTS, Error> {
        #[cfg(target_os = "linux")]
        let tts = TTS::new(Backends::SpeechDispatcher);
        #[cfg(windows)]
        let tts = if let Some(tts) = TTS::new(Backends::Tolk).ok() {
            Ok(tts)
        } else {
            TTS::new(Backends::WinRT)
        };
        #[cfg(target_arch = "wasm32")]
        let tts = TTS::new(Backends::Web);
        #[cfg(target_os = "macos")]
        let tts = unsafe {
            // Needed because the Rust NSProcessInfo structs report bogus values, and I don't want to pull in a full bindgen stack.
            let pi: id = msg_send![class!(NSProcessInfo), new];
            let version: id = msg_send![pi, operatingSystemVersionString];
            let str: *const c_char = msg_send![version, UTF8String];
            let str = CStr::from_ptr(str);
            let str = str.to_string_lossy();
            let version: Vec<&str> = str.split(" ").collect();
            let version = version[1];
            let version_parts: Vec<&str> = version.split(".").collect();
            let minor_version: i8 = version_parts[1].parse().unwrap();
            if minor_version >= 14 {
                TTS::new(Backends::AvFoundation)
            } else {
                TTS::new(Backends::AppKit)
            }
        };
        #[cfg(target_os = "ios")]
        let tts = TTS::new(Backends::AvFoundation);
        tts
    }

    /**
     * Returns the features supported by this TTS engine
     */
    pub fn supported_features(&self) -> Features {
        self.0.supported_features()
    }

    /**
     * Speaks the specified text, optionally interrupting current speech.
     */
    pub fn speak<S: Into<String>>(
        &mut self,
        text: S,
        interrupt: bool,
    ) -> Result<Option<UtteranceId>, Error> {
        self.0.speak(text.into().as_str(), interrupt)
    }

    /**
     * Stops current speech.
     */
    pub fn stop(&mut self) -> Result<&Self, Error> {
        let Features { stop, .. } = self.supported_features();
        if stop {
            self.0.stop()?;
            Ok(self)
        } else {
            Err(Error::UnsupportedFeature)
        }
    }

    /**
     * Returns the minimum rate for this speech synthesizer.
     */
    pub fn min_rate(&self) -> f32 {
        self.0.min_rate()
    }

    /**
     * Returns the maximum rate for this speech synthesizer.
     */
    pub fn max_rate(&self) -> f32 {
        self.0.max_rate()
    }

    /**
     * Returns the normal rate for this speech synthesizer.
     */
    pub fn normal_rate(&self) -> f32 {
        self.0.normal_rate()
    }

    /**
     * Gets the current speech rate.
     */
    pub fn get_rate(&self) -> Result<f32, Error> {
        let Features { rate, .. } = self.supported_features();
        if rate {
            self.0.get_rate()
        } else {
            Err(Error::UnsupportedFeature)
        }
    }

    /**
     * Sets the desired speech rate.
     */
    pub fn set_rate(&mut self, rate: f32) -> Result<&Self, Error> {
        let Features {
            rate: rate_feature, ..
        } = self.supported_features();
        if rate_feature {
            if rate < self.0.min_rate() || rate > self.0.max_rate() {
                Err(Error::OutOfRange)
            } else {
                self.0.set_rate(rate)?;
                Ok(self)
            }
        } else {
            Err(Error::UnsupportedFeature)
        }
    }

    /**
     * Returns the minimum pitch for this speech synthesizer.
     */
    pub fn min_pitch(&self) -> f32 {
        self.0.min_pitch()
    }

    /**
     * Returns the maximum pitch for this speech synthesizer.
     */
    pub fn max_pitch(&self) -> f32 {
        self.0.max_pitch()
    }

    /**
     * Returns the normal pitch for this speech synthesizer.
     */
    pub fn normal_pitch(&self) -> f32 {
        self.0.normal_pitch()
    }

    /**
     * Gets the current speech pitch.
     */
    pub fn get_pitch(&self) -> Result<f32, Error> {
        let Features { pitch, .. } = self.supported_features();
        if pitch {
            self.0.get_pitch()
        } else {
            Err(Error::UnsupportedFeature)
        }
    }

    /**
     * Sets the desired speech pitch.
     */
    pub fn set_pitch(&mut self, pitch: f32) -> Result<&Self, Error> {
        let Features {
            pitch: pitch_feature,
            ..
        } = self.supported_features();
        if pitch_feature {
            if pitch < self.0.min_pitch() || pitch > self.0.max_pitch() {
                Err(Error::OutOfRange)
            } else {
                self.0.set_pitch(pitch)?;
                Ok(self)
            }
        } else {
            Err(Error::UnsupportedFeature)
        }
    }

    /**
     * Returns the minimum volume for this speech synthesizer.
     */
    pub fn min_volume(&self) -> f32 {
        self.0.min_volume()
    }

    /**
     * Returns the maximum volume for this speech synthesizer.
     */
    pub fn max_volume(&self) -> f32 {
        self.0.max_volume()
    }

    /**
     * Returns the normal volume for this speech synthesizer.
     */
    pub fn normal_volume(&self) -> f32 {
        self.0.normal_volume()
    }

    /**
     * Gets the current speech volume.
     */
    pub fn get_volume(&self) -> Result<f32, Error> {
        let Features { volume, .. } = self.supported_features();
        if volume {
            self.0.get_volume()
        } else {
            Err(Error::UnsupportedFeature)
        }
    }

    /**
     * Sets the desired speech volume.
     */
    pub fn set_volume(&mut self, volume: f32) -> Result<&Self, Error> {
        let Features {
            volume: volume_feature,
            ..
        } = self.supported_features();
        if volume_feature {
            if volume < self.0.min_volume() || volume > self.0.max_volume() {
                Err(Error::OutOfRange)
            } else {
                self.0.set_volume(volume)?;
                Ok(self)
            }
        } else {
            Err(Error::UnsupportedFeature)
        }
    }

    /**
     * Returns whether this speech synthesizer is speaking.
     */
    pub fn is_speaking(&self) -> Result<bool, Error> {
        let Features { is_speaking, .. } = self.supported_features();
        if is_speaking {
            self.0.is_speaking()
        } else {
            Err(Error::UnsupportedFeature)
        }
    }

    /**
<<<<<<< HEAD
     * Returns list of available voices.
     */
    pub fn list_voices(&self) -> Vec<String> {
        self.0.list_voices()
    }

    /**
     * Return the current speaking voice. 
     */
    pub fn voice(&self) -> Result<String,Error> {
        let Features { voices, .. } = self.supported_features();
        if voices {
            self.0.voice()
=======
     * Called when this speech synthesizer begins speaking an utterance.
     */
    pub fn on_utterance_begin(
        &self,
        callback: Option<Box<dyn FnMut(UtteranceId)>>,
    ) -> Result<(), Error> {
        let Features {
            utterance_callbacks,
            ..
        } = self.supported_features();
        if utterance_callbacks {
            let mut callbacks = CALLBACKS.lock().unwrap();
            let id = self.0.id().unwrap();
            let mut callbacks = callbacks.get_mut(&id).unwrap();
            callbacks.utterance_begin = callback;
            Ok(())
>>>>>>> ace5d2fd
        } else {
            Err(Error::UnsupportedFeature)
        }
    }

    /**
<<<<<<< HEAD
     * Set speaking voice.
     */
    pub fn set_voice<S: Into<String>>(&mut self, voice: S) -> Result<(),Error> {
        let Features {
            voices: voices_feature,
            ..
        } = self.0.supported_features();
        if voices_feature {
            self.0.set_voice(voice.into().as_str())
=======
     * Called when this speech synthesizer finishes speaking an utterance.
     */
    pub fn on_utterance_end(
        &self,
        callback: Option<Box<dyn FnMut(UtteranceId)>>,
    ) -> Result<(), Error> {
        let Features {
            utterance_callbacks,
            ..
        } = self.supported_features();
        if utterance_callbacks {
            let mut callbacks = CALLBACKS.lock().unwrap();
            let id = self.0.id().unwrap();
            let mut callbacks = callbacks.get_mut(&id).unwrap();
            callbacks.utterance_end = callback;
            Ok(())
>>>>>>> ace5d2fd
        } else {
            Err(Error::UnsupportedFeature)
        }
    }
<<<<<<< HEAD
=======
}

impl Drop for TTS {
    fn drop(&mut self) {
        if let Some(id) = self.0.id() {
            let mut callbacks = CALLBACKS.lock().unwrap();
            callbacks.remove(&id);
        }
    }
>>>>>>> ace5d2fd
}<|MERGE_RESOLUTION|>--- conflicted
+++ resolved
@@ -78,11 +78,8 @@
     pub pitch: bool,
     pub volume: bool,
     pub is_speaking: bool,
-<<<<<<< HEAD
     pub voices: bool,
-=======
     pub utterance_callbacks: bool,
->>>>>>> ace5d2fd
 }
 
 impl Default for Features {
@@ -93,11 +90,8 @@
             pitch: false,
             volume: false,
             is_speaking: false,
-<<<<<<< HEAD
             voices: false,
-=======
             utterance_callbacks: false,
->>>>>>> ace5d2fd
         }
     }
 }
@@ -449,7 +443,6 @@
     }
 
     /**
-<<<<<<< HEAD
      * Returns list of available voices.
      */
     pub fn list_voices(&self) -> Vec<String> {
@@ -463,7 +456,27 @@
         let Features { voices, .. } = self.supported_features();
         if voices {
             self.0.voice()
-=======
+        } else {
+            Err(Error::UnsupportedFeature)
+        }
+    }
+
+    /**
+     * Set speaking voice.
+     */
+    pub fn set_voice<S: Into<String>>(&mut self, voice: S) -> Result<(),Error> {
+        let Features {
+            voices: voices_feature,
+            ..
+        } = self.0.supported_features();
+        if voices_feature {
+            self.0.set_voice(voice.into().as_str())
+        } else {
+            Err(Error::UnsupportedFeature)
+        }
+    }
+
+    /**
      * Called when this speech synthesizer begins speaking an utterance.
      */
     pub fn on_utterance_begin(
@@ -480,24 +493,12 @@
             let mut callbacks = callbacks.get_mut(&id).unwrap();
             callbacks.utterance_begin = callback;
             Ok(())
->>>>>>> ace5d2fd
-        } else {
-            Err(Error::UnsupportedFeature)
-        }
-    }
-
-    /**
-<<<<<<< HEAD
-     * Set speaking voice.
-     */
-    pub fn set_voice<S: Into<String>>(&mut self, voice: S) -> Result<(),Error> {
-        let Features {
-            voices: voices_feature,
-            ..
-        } = self.0.supported_features();
-        if voices_feature {
-            self.0.set_voice(voice.into().as_str())
-=======
+        } else {
+            Err(Error::UnsupportedFeature)
+        }
+    }
+
+    /**
      * Called when this speech synthesizer finishes speaking an utterance.
      */
     pub fn on_utterance_end(
@@ -514,13 +515,10 @@
             let mut callbacks = callbacks.get_mut(&id).unwrap();
             callbacks.utterance_end = callback;
             Ok(())
->>>>>>> ace5d2fd
-        } else {
-            Err(Error::UnsupportedFeature)
-        }
-    }
-<<<<<<< HEAD
-=======
+        } else {
+            Err(Error::UnsupportedFeature)
+        }
+    }
 }
 
 impl Drop for TTS {
@@ -530,5 +528,4 @@
             callbacks.remove(&id);
         }
     }
->>>>>>> ace5d2fd
 }