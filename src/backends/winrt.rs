--- conflicted
+++ resolved
@@ -250,7 +250,6 @@
         let playing = state == MediaPlaybackState::Opening || state == MediaPlaybackState::Playing;
         Ok(playing)
     }
-<<<<<<< HEAD
 
     fn voice(&self) -> Result<String,Error> {
         unimplemented!()
@@ -262,7 +261,7 @@
 
     fn set_voice(&mut self, voice: &str) -> Result<(),Error> {
         unimplemented!()
-=======
+    }
 }
 
 impl Drop for WinRT {
@@ -274,6 +273,5 @@
         backend_to_media_player.remove(&id);
         let mut last_spoken_utterance = LAST_SPOKEN_UTTERANCE.lock().unwrap();
         last_spoken_utterance.remove(&id);
->>>>>>> ace5d2fd
     }
 }